################################################################################
###   heatcurrent API
################################################################################

import numpy as np
from . import md
from .md.mdsample import MDSample

#import matplotlib.pyplot as plt
from thermocepstrum.utils.loadAfterPlt import plt
from thermocepstrum.utils.utils import PrintMethod
log = PrintMethod()

try:
    plt
except:
    log.write_log('Warning: plt undefined')


def freq_THz_to_red(f, DT_FS):
    return f / 1000. * DT_FS


class HeatCurrent(MDSample):
    """
    HeatCurrent API for thermo-cepstral analysis.
    Defines a HeatCurrent object with useful tools to perform analysis.

    INPUT:
     - j             the heat current time series (N * N_COMPONENTS array)
       For a multi-component fluid use a (N_FLUID_COMPONENTS * N * N_COMPONENTS array)
     - units         the units of current ('metal', 'real')
     - DT_FS         MD time step [fs]
     - TEMPERATURE   average temperature [K]
     - VOLUME        simulation cell volume [A^3]
     - PSD_FILTER_W  PSD filter window [freq_units] (optional)
     - freq_units    frequency units   [THz or red] (optional)
    """


    def __init__(self, j, units, DT_FS, TEMPERATURE, VOLUME, PSD_FILTER_W=None, freq_units='THz'):

        # check if we have a multicomponent fluid
        j = np.array(j, dtype=float)
        if (len(j.shape) == 3):
            if (j.shape[0] == 1):
                self.many_currents = False
                j = np.squeeze(j, axis=0)
            else:
                self.many_currents = True
        elif (len(j.shape) <= 2):
            self.many_currents = False
        else:
            raise ValueError('Shape of j {} not valid.'.format(j.shape))

<<<<<<< HEAD
        if self.multicomponent:
            log.write_log('Using multicomponent code.')
=======
        if self.many_currents:
            print('Using multicomponent code.')
>>>>>>> ef417722
            MDSample.__init__(self, traj=j[0], DT_FS=DT_FS)
            # initialize other MDSample objects needed to make the work
            self.otherMD = []
            for js in j[1:]:
                self.otherMD.append(MDSample(traj=js, DT_FS=DT_FS))
        else:
            MDSample.__init__(self, traj=j, DT_FS=DT_FS)

        self.initialize_units(units, TEMPERATURE, VOLUME, DT_FS)

        if self.traj is not None:
            if PSD_FILTER_W is None:
                if not self.many_currents:
                    self.compute_psd()
                else:
                    self.compute_kappa_multi(others=self.otherMD)
            else:
                if (freq_units == 'thz') or (freq_units == 'THz'):
                    if not self.many_currents:
                        self.compute_psd(freq_THz_to_red(PSD_FILTER_W, DT_FS))
                    else:
                        self.compute_kappa_multi(self.otherMD, freq_THz_to_red(PSD_FILTER_W, DT_FS))
                elif (freq_units == 'red'):
                    if not self.many_currents:
                        self.compute_psd(PSD_FILTER_W)
                    else:
                        self.compute_kappa_multi(self.otherMD, PSD_FILTER_W)
                else:
                    raise ValueError('Freq units not valid.')
            self.initialize_cepstral_parameters()
        else:
            log.write_log('Warning: trajectory not initialized. You should manually initialize what you need.')

        self.dct = None
        return

    def __repr__(self):
        msg = 'HeatCurrent:\n' + super(HeatCurrent, self).__repr__()
        if self.dct is not None:
            msg += self.dct.__repr__()
        return msg

    #overrides MDSample methos
    def compute_psd(self, FILTER_WINDOW_WIDTH=None, method='trajectory', DT_FS=None, average_components=True,
                    normalize=False):
        if self.many_currents:
            if self.otherMD is None:
                raise ValueError('self.otherMD cannot be None (wrong/missing initialization?)')
            self.compute_kappa_multi(self.otherMD, FILTER_WINDOW_WIDTH, method, DT_FS, average_components, normalize)
            return
        super(HeatCurrent,self).compute_psd(FILTER_WINDOW_WIDTH,method,DT_FS,average_components,normalize)




    def initialize_units(self, units, TEMPERATURE, VOLUME, DT_FS):
        """
        Initializes the units and define the kappa_scale.
        """
        self.units = units
        self.TEMPERATURE = TEMPERATURE
        self.VOLUME = VOLUME
        self.DT_FS = DT_FS
        # timestep is already included in the PSD definition, so it will be ignored here
        if (self.units == 'metal'):
            self.kappa_scale = md.units.scale_kappa_METALtoSI(TEMPERATURE, VOLUME, 1.0)
        elif (self.units == 'real'):
            self.kappa_scale = md.units.scale_kappa_REALtoSI(TEMPERATURE, VOLUME, 1.0)
        elif (self.units == 'qepw'):
            self.kappa_scale = md.units.scale_kappa_QEPWtoSI(TEMPERATURE, VOLUME, 1.0)
        elif (self.units == 'gpumd'):
            self.kappa_scale = md.units.scale_kappa_GPUMDtoSI(TEMPERATURE, VOLUME, 1.0)
        elif (self.units == 'dlpoly'):
            self.kappa_scale = md.units.scale_kappa_DLPOLYtoSI(TEMPERATURE, VOLUME, 1.0)
        else:
            raise ValueError('Units not supported.')
        return

    def initialize_cepstral_parameters(self):
        """
        Defines the parameters of the theoretical distribution of the cepstrum.
        """
        if not self.many_currents:
            self.ck_THEORY_var, self.psd_THEORY_mean = \
                md.cepstral.multicomp_cepstral_parameters(self.Nfreqs, self.N_COMPONENTS)
        else:
            if self.ndf_chi is None:
                raise RuntimeError('self.ndf_chi cannot be None.')
            self.ck_THEORY_var, self.psd_THEORY_mean = \
                md.cepstral.multicomp_cepstral_parameters(self.Nfreqs, self.ndf_chi)
        return

    def cepstral_analysis(self, aic_type='aic', Kmin_corrfactor=1.0, K_PSD=None):
        """
        Performs Cepstral Analysis on the heat current trajectory.
           aic_type      = the Akaike Information Criterion function used to choose the cutoff ('aic', 'aicc')
           Kmin_corrfactor = correction factor multiplied by the AIC cutoff (cutoff = Kmin_corrfactor * aic_Kmin)

        Resulting conductivity:
            appa_Kmin  +/-  kappa_Kmin_std   [W/(m*K)]
        """

        self.dct = md.CosFilter(self.logpsd, ck_theory_var=self.ck_THEORY_var, \
            psd_theory_mean=self.psd_THEORY_mean, aic_type=aic_type, Kmin_corrfactor=Kmin_corrfactor)
        self.dct.scan_filter_tau(K_PSD=K_PSD)
        self.kappa_Kmin = self.dct.tau_Kmin * self.kappa_scale * 0.5
        self.kappa_Kmin_std = self.dct.tau_std_Kmin * self.kappa_scale * 0.5

        self.cepstral_log = \
              '-----------------------------------------------------\n' +\
              '  CEPSTRAL ANALYSIS\n' +\
              '-----------------------------------------------------\n' +\
              '  AIC_Kmin  = {:d}  (P* = {:d}, corr_factor = {:4f})\n'.format(self.dct.aic_Kmin, self.dct.aic_Kmin + 1, self.dct.Kmin_corrfactor) +\
              '  L_0*   = {:18f} +/- {:10f}\n'.format(self.dct.logtau_Kmin, self.dct.logtau_std_Kmin) +\
              '  S_0*   = {:18f} +/- {:10f}\n'.format(self.dct.tau_Kmin, self.dct.tau_std_Kmin) +\
              '-----------------------------------------------------\n' +\
              '  kappa* = {:18f} +/- {:10f}  W/mK\n'.format(self.kappa_Kmin, self.kappa_Kmin_std) +\
              '-----------------------------------------------------\n'
        log.write_log(self.cepstral_log)
        return

    ###################################
    ###  PLOT METHODS
    ###################################

    def plot_periodogram(self, PSD_FILTER_W=None, freq_units='thz', freq_scale=1.0, axes=None, kappa_units=False,
                         FIGSIZE=None, **plot_kwargs):   # yapf: disable
        """
        Plot the periodogram.
          PSD_FILTER_W  = width of the filtering window
          freq_units    = 'thz'  THz
                          'red'  omega*DT/(2*pi)
          freq_scale    = rescale red frequencies by this factor (e.g. 2 --> freq = [0, 0.25])
          axes          = matplotlib.axes.Axes object (if None, create one)
          FIGSIZE       = size of the plot

        Returns a matplotlib.axes.Axes object.
        """
        # recompute PSD if needed
        if self.psd is None:
            if not self.many_currents:
                self.compute_psd()
            else:
                if self.otherMD is None:
                    raise ValueError('self.otherMD cannot be None (missing initialization?)')
                self.compute_kappa_multi(others=self.otherMD)
        if PSD_FILTER_W is None:
            if self.FILTER_WINDOW_WIDTH is None:
                self.filter_psd(0.)
        else:
            if (freq_units == 'thz') or (freq_units == 'THz'):
                self.filter_psd(freq_THz_to_red(PSD_FILTER_W, self.DT_FS))
            elif (freq_units == 'red'):
                self.filter_psd(PSD_FILTER_W)
            else:
                raise ValueError('Units not valid.')

        if kappa_units:
            # plot psd in units of kappa - the log(psd) is not converted
            psd_scale = 0.5 * self.kappa_scale
        else:
            psd_scale = 1.0
        if axes is None:
            figure, axes = plt.subplots(2, sharex=True, figsize=FIGSIZE)
        plt.subplots_adjust(hspace=0.1)
        if (freq_units == 'thz') or (freq_units == 'THz'):
            axes[0].plot(self.freqs_THz, psd_scale * self.fpsd, **plot_kwargs)
            axes[1].plot(self.freqs_THz, self.flogpsd, **plot_kwargs)
            axes[0].set_xlim([0., self.Nyquist_f_THz])
            axes[1].set_xlim([0., self.Nyquist_f_THz])
        elif (freq_units == 'red'):
            axes[0].plot(self.freqs / freq_scale, psd_scale * self.fpsd, **plot_kwargs)
            axes[1].plot(self.freqs / freq_scale, self.flogpsd, **plot_kwargs)
            axes[0].set_xlim([0., 0.5 / freq_scale])
            axes[1].set_xlim([0., 0.5 / freq_scale])
        else:
            raise ValueError('Units not valid.')
        axes[0].xaxis.set_ticks_position('top')
        if kappa_units:
            axes[0].set_ylabel(r'PSD [W/mK]')
        else:
            axes[0].set_ylabel(r'PSD')
        axes[0].grid()
        axes[1].xaxis.set_ticks_position('bottom')
        axes[1].set_xlabel(r'$f$ [THz]')
        axes[1].set_ylabel(r'log(PSD)')
        axes[1].grid()
        return axes

    def plot_ck(self, axes=None, label=None, FIGSIZE=None):
        if axes is None:
            figure, axes = plt.subplots(1, figsize=FIGSIZE)
        color = next(axes._get_lines.prop_cycler)['color']
        axes.plot(self.dct.logpsdK, 'o-', c=color, label=label)
        axes.plot(self.dct.logpsdK + self.dct.logpsdK_THEORY_std, '--', c=color)
        axes.plot(self.dct.logpsdK - self.dct.logpsdK_THEORY_std, '--', c=color)
        axes.axvline(x=self.dct.aic_Kmin, ls='--', c=color)
        axes.set_xlabel(r'$k$')
        axes.set_ylabel(r'$c_k$')
        return axes

    def plot_L0_Pstar(self, axes=None, label=None, FIGSIZE=None):
        if axes is None:
            figure, axes = plt.subplots(1, figsize=FIGSIZE)
        color = next(axes._get_lines.prop_cycler)['color']
        axes.plot(np.arange(self.Nfreqs) + 1, self.dct.logtau, '.-', c=color, label=label)
        axes.plot(np.arange(self.Nfreqs) + 1, self.dct.logtau + self.dct.logtau_THEORY_std, '--', c=color)
        axes.plot(np.arange(self.Nfreqs) + 1, self.dct.logtau - self.dct.logtau_THEORY_std, '--', c=color)
        axes.axvline(x=self.dct.aic_Kmin + 1, ls='--', c=color)
        axes.set_xlim([0, 3 * self.dct.aic_Kmin])
        max_y = np.amax((self.dct.logtau + self.dct.logtau_THEORY_std)[self.dct.aic_Kmin:3 * self.dct.aic_Kmin])
        min_y = np.amin((self.dct.logtau - self.dct.logtau_THEORY_std)[self.dct.aic_Kmin:3 * self.dct.aic_Kmin])
        axes.set_ylim([min_y * 0.8, max_y * 1.2])
        axes.set_xlabel(r'$P^*$')
        axes.set_ylabel(r'$L_0(P*)$')
        return axes

    def plot_kappa_Pstar(self, axes=None, label=None, FIGSIZE=None):
        if axes is None:
            figure, axes = plt.subplots(1, figsize=FIGSIZE)
        color = next(axes._get_lines.prop_cycler)['color']
        axes.plot(np.arange(self.Nfreqs) + 1, self.dct.tau * self.kappa_scale * 0.5, '.-', c=color, label=label)
        axes.plot(np.arange(self.Nfreqs) + 1, (self.dct.tau + self.dct.tau_THEORY_std) * self.kappa_scale * 0.5,
                  '--', c=color)   # yapf: disable
        axes.plot(np.arange(self.Nfreqs) + 1, (self.dct.tau - self.dct.tau_THEORY_std) * self.kappa_scale * 0.5,
                  '--', c=color)   # yapf: disable
        axes.axvline(x=self.dct.aic_Kmin + 1, ls='--', c=color)
        axes.axhline(y=self.kappa_Kmin, ls='--', c=color)
        axes.set_xlim([0, 3 * self.dct.aic_Kmin])
        max_y = np.amax(self.kappa_scale * 0.5 *
                        (self.dct.tau + self.dct.tau_THEORY_std)[self.dct.aic_Kmin:3 * self.dct.aic_Kmin])
        min_y = np.amin(self.kappa_scale * 0.5 *
                        (self.dct.tau - self.dct.tau_THEORY_std)[self.dct.aic_Kmin:3 * self.dct.aic_Kmin])
        axes.set_ylim([min_y * 0.8, max_y * 1.2])
        axes.set_xlabel(r'$P^*$')
        axes.set_ylabel(r'$\kappa(P^*)$ [W/(m*K)]')
        return axes

    def plot_cepstral_spectrum(self, freq_units='thz', freq_scale=1.0, axes=None, kappa_units=True, FIGSIZE=None,
                               **plot_kwargs):   # yapf: disable
        if axes is None:
            figure, axes = plt.subplots(2, sharex=True, figsize=FIGSIZE)
        plt.subplots_adjust(hspace=0.1)
        if kappa_units:
            psd_scale = 0.5 * self.kappa_scale
        else:
            psd_scale = 1.0
        if (freq_units == 'thz') or (freq_units == 'THz'):
            axes[0].plot(self.freqs_THz, self.dct.psd * psd_scale, **plot_kwargs)
            axes[1].plot(self.freqs_THz, self.dct.logpsd, **plot_kwargs)
            axes[0].set_xlim([0., self.Nyquist_f_THz])
            axes[1].set_xlim([0., self.Nyquist_f_THz])
        elif (freq_units == 'red'):
            axes[0].plot(self.freqs / freq_scale, self.dct.psd * psd_scale, **plot_kwargs)
            axes[1].plot(self.freqs / freq_scale, self.dct.logpsd, **plot_kwargs)
            axes[0].set_xlim([0., 0.5 / freq_scale])
            axes[1].set_xlim([0., 0.5 / freq_scale])
        else:
            raise ValueError('Units not valid.')
        axes[0].xaxis.set_ticks_position('top')
        axes[0].set_ylabel(r'PSD')
        if kappa_units:
            axes[0].set_ylabel(r'PSD [W/mK]')
        else:
            axes[0].set_ylabel(r'PSD')
        axes[0].grid()
        axes[1].xaxis.set_ticks_position('bottom')
        axes[1].set_xlabel(r'$f$ [THz]')
        axes[1].set_ylabel(r'log(PSD)')
        axes[1].grid()
        return axes

    def resample_current(self, TSKIP=None, fstar_THz=None, FILTER_W=None, plot=True, PSD_FILTER_W=None,
                         freq_units='thz', FIGSIZE=None):   # yapf: disable
        return resample_current(self, TSKIP=TSKIP, fstar_THz=fstar_THz, FILTER_W=FILTER_W, plot=plot,
                                PSD_FILTER_W=PSD_FILTER_W, freq_units=freq_units)   # yapf: disable


#is this function needed?
#   def compute_kappa_multi(self, others, FILTER_WINDOW_WIDTH=None):
#      """Multi-component kappa calculation."""
#      log.write_log("HeatCurrent.compute_kappa_multi")
#      if FILTER_WINDOW_WIDTH is None:
#         FILTER_WINDOW_WIDTH = self.FILTER_WINDOW_WIDTH
#      multi_mdsample = super(HeatCurrent, self).compute_kappa_multi(others, FILTER_WINDOW_WIDTH, DT_FS=self.DT_FS, call_other=True)
#      multi_hc = HeatCurrent(None, self.units, self.DT_FS, self.TEMPERATURE, self.VOLUME, FILTER_WINDOW_WIDTH, 'red')
#      ### CHECK THAT PSD IS NOT INITIALIZED by the HC constructor
#      ### We'd actually need a HC constructor from a MDSample object
#      ### NEED TO CHANGE FILTER_WINDOW_WIDTH into PSD_FILTER_W and check freq_units (for now = 'red')
#      multi_hc.initialize_psd(psd=multi_mdsample.psd, freqs=multi_mdsample.freqs)
#      multi_hc.filter_psd(FILTER_WINDOW_WIDTH)
#      multi_hc.covarALL = multi_mdsample.covarALL
#      multi_hc.ndf_chi = multi_mdsample.ndf_chi
#      multi_hc.cospectrum = multi_mdsample.cospectrum
#      return multi_hc

################################################################################


def resample_current(x, TSKIP=None, fstar_THz=None, FILTER_W=None, plot=True, PSD_FILTER_W=None, freq_units='thz',
                     FIGSIZE=None):   # yapf: disable
    """
    Simulate the resampling of x.

    Parameters
    ----------
    TSKIP        = sampling time [steps]
    fstar_THz    = target cutoff frequency [THz]
    FILTER_W     = pre-sampling filter window width [steps]
    plot         = plot the PSD (True/False)
    PSD_FILTER_W = PSD filtering window width [chosen frequency units]
    freq_units   = 'thz'  THz
                   'red'  omega*DT/(2*pi)
    FIGSIZE      = plot figure size

    Returns
    -------
    xf : HeatCurrent object
        a filtered & resampled HeatCurrent
    ax : array_like, optional (if plot=True)
        an array of plot axes
    """

    if not isinstance(x, HeatCurrent):
        raise ValueError('x must be a HeatCurrent object.')
    if (TSKIP is not None) and (fstar_THz is not None):
        raise ValueError('Please specify either TSKIP or fstar_THz.')
    if TSKIP is None:
        if fstar_THz is None:
            raise ValueError('Please specify either TSKIP or fstar_THz.')
        else:
            TSKIP = int(round(x.Nyquist_f_THz / fstar_THz))
    if plot:
        figure, axes = plt.subplots(2, sharex=True, figsize=FIGSIZE)
        axes = x.plot_periodogram(PSD_FILTER_W, freq_units, 1.0, axes=axes)   # this also updates x.FILTER_WINDOW_WIDTH

    fstar_THz = x.Nyquist_f_THz / TSKIP
    fstar_idx = np.argmin(x.freqs_THz < fstar_THz)

    # filter and sample
    if FILTER_W is None:
        FILTER_W = TSKIP
    trajf = md.tools.filter_and_sample(x.traj, FILTER_W, TSKIP, 'rectangular')
<<<<<<< HEAD

    #TODO: document the units of frequency used everywere in the library and use a consistent scheme.

    # resample filtering window width in order to use the same filtering frequency window in the plot
    # if PSD_FILTER_W was specified, then x.FILTER_WINDOW_WIDTH was updated by the previous plot function
    #if x.FILTER_WINDOW_WIDTH is not None:
    #    PSD_FILTER_W = x.FILTER_WINDOW_WIDTH * TSKIP

    # define new HeatCurrent
    if not x.multicomponent:
        xf = HeatCurrent(trajf, x.units, x.DT_FS * TSKIP, x.TEMPERATURE, x.VOLUME, PSD_FILTER_W, freq_units)
=======
    if not x.many_currents:
        if x.FILTER_WINDOW_WIDTH is not None:
            xf = HeatCurrent(trajf, x.units, x.DT_FS * TSKIP, x.TEMPERATURE, x.VOLUME, x.FILTER_WINDOW_WIDTH * TSKIP)
        else:
            xf = HeatCurrent(trajf, x.units, x.DT_FS * TSKIP, x.TEMPERATURE, x.VOLUME)
>>>>>>> ef417722
    else:
        if x.otherMD is None:
            raise RuntimeError('x.otherMD cannot be none (wrong/missing initialization?)')
        # filter_and_sample also other trajectories
        yf = []
        yf.append(trajf)
        for y in x.otherMD:
            tmp = md.tools.filter_and_sample(y.traj, FILTER_W, TSKIP, 'rectangular')
            yf.append(tmp)
        xf = HeatCurrent(yf, x.units, x.DT_FS * TSKIP, x.TEMPERATURE, x.VOLUME, PSD_FILTER_W, freq_units)
    if plot:
        if (freq_units == 'thz') or (freq_units == 'THz'):
            xf.plot_periodogram(x.FILTER_WINDOW_WIDTH * 1000. / x.DT_FS, 'thz', TSKIP, axes=axes)
        elif (freq_units == 'red'):
            log.write_log(PSD_FILTER_W)
            log.write_log(x.FILTER_WINDOW_WIDTH)
            xf.plot_periodogram(x.FILTER_WINDOW_WIDTH * TSKIP, 'red', TSKIP, axes=axes)

    # write log
    xf.resample_log = \
        '-----------------------------------------------------\n' +\
        '  RESAMPLE TIME SERIES\n' +\
        '-----------------------------------------------------\n' +\
        ' Original Nyquist freq  f_Ny =  {:12.5f} THz\n'.format(x.Nyquist_f_THz) +\
        ' Resampling freq          f* =  {:12.5f} THz\n'.format(fstar_THz) +\
        ' Sampling time         TSKIP =  {:12d} steps\n'.format(TSKIP) +\
        '                             =  {:12.3f} fs\n'.format(TSKIP * x.DT_FS) +\
        ' Original  n. of frequencies =  {:12d}\n'.format(x.Nfreqs) +\
        ' Resampled n. of frequencies =  {:12d}\n'.format(xf.Nfreqs)
    if x.fpsd is not None:
        xf.resample_log += \
            ' PSD      @cutoff  (pre-filter) = {:12.5f}\n'.format(x.fpsd[fstar_idx]) +\
            '                  (post-filter) = {:12.5f}\n'.format(xf.fpsd[-1]) +\
            ' log(PSD) @cutoff  (pre-filter) = {:12.5f}\n'.format(x.flogpsd[fstar_idx]) +\
            '                  (post-filter) = {:12.5f}\n'.format(xf.flogpsd[-1]) +\
            ' min(PSD)          (pre-filter) = {:12.5f}\n'.format(x.psd_min) +\
            ' min(PSD)         (post-filter) = {:12.5f}\n'.format(xf.psd_min) +\
            ' % of original PSD Power f<f* (pre-filter)  = {:5f}\n'.format(np.trapz(x.psd[:fstar_idx+1]) / x.psd_power * 100.)
    else:
        xf.resample_log += ' fPSD not calculated before resampling!\n '
    xf.resample_log += '-----------------------------------------------------\n'
    log.write_log(xf.resample_log)

    if plot:
        if (freq_units == 'thz') or (freq_units == 'THz'):
            axes[0].axvline(x=fstar_THz, ls='--', c='k')
            axes[1].axvline(x=fstar_THz, ls='--', c='k')
            axes[0].set_xlim([0., x.Nyquist_f_THz])
            axes[1].set_xlim([0., x.Nyquist_f_THz])
        elif (freq_units == 'red'):
            axes[0].axvline(x=0.5 / TSKIP, ls='--', c='k')
            axes[1].axvline(x=0.5 / TSKIP, ls='--', c='k')
            axes[0].set_xlim([0., 0.5 / TSKIP])
            axes[1].set_xlim([0., 0.5 / TSKIP])
        return xf, axes
    else:
        return xf


def fstar_analysis(x, TSKIP_LIST, aic_type='aic', Kmin_corrfactor=1.0, plot=True, axes=None, FIGSIZE=None,
                   **plot_kwargs):   # yapf: disable
    """
    Perform cepstral analysis on a set of resampled time series, to study the effect of f*.
    For each TSKIP in TSKIP_LIST, the HeatCurrent x is filtered & resampled, and then cesptral-analysed.

    Parameters
    ----------
    TSKIP        = sampling time [steps]
    fstar_THz    = target cutoff frequency [THz]
    FILTER_W     = pre-sampling filter window width [steps]
    plot         = plot the PSD (True/False)
    PSD_FILTER_W = PSD filtering window width [chosen frequency units]
    freq_units   = 'thz'  THz
                   'red'  omega*DT/(2*pi)
    FIGSIZE      = plot figure size

    Returns
    -------
    xf : array_like
        an array of HeatCurrents, corresponding the values of TSKIP_LIST
    ax : array_like, optional (if plot=True)
        array of plot axes
    fig : figure, optional (if axes=None)
        plot figure
    """

    if not isinstance(x, HeatCurrent):
        raise ValueError('x must be a HeatCurrent object.')

    xf = []
    for TSKIP in TSKIP_LIST:
        log.write_log('TSKIP =  {:d}'.format(TSKIP))
        xff = resample_current(x, TSKIP, plot=False)
        xff.cepstral_analysis(aic_type, Kmin_corrfactor)
        xf.append(xff)
    FSTAR_THZ_LIST = [xff.Nyquist_f_THz for xff in xf]

    if plot:
        if axes is None:
            figure, ax = plt.subplots(2, sharex=True, figsize=FIGSIZE)
        else:
            ax = axes
        ax[0].errorbar(FSTAR_THZ_LIST, [xff.kappa_Kmin for xff in xf],
                       yerr=[xff.kappa_Kmin_std for xff in xf],
                       **plot_kwargs)
        ax[1].errorbar(FSTAR_THZ_LIST, [xff.dct.logtau_Kmin for xff in xf],
                       yerr=[xff.dct.logtau_std_Kmin for xff in xf],
                       **plot_kwargs)
        # ax[0].plot(x.freqs_THz, x.fpsd,    **plot_kwargs)
        # ax[1].plot(x.freqs_THz, x.flogpsd, **plot_kwargs)
        ax[0].xaxis.set_ticks_position('top')
        ax[0].set_ylabel(r'PSD')
        ax[0].grid()
        ax[1].xaxis.set_ticks_position('bottom')
        ax[1].set_xlabel(r'$f$ [THz]')
        ax[1].set_ylabel(r'log(PSD)')
        ax[1].grid()

        if axes is None:
            ax2 = [ax[0].twinx(), ax[1].twinx()]
            color = next(ax[0]._get_lines.prop_cycler)['color']
            color = next(ax[1]._get_lines.prop_cycler)['color']
            x.plot_periodogram(axes=ax2, c=color)
            ax[0].set_ylabel(r'$\kappa$ [W/(m*K)]')
            ax[1].set_ylabel(r'$\kappa$ [W/(m*K)]')
            return xf, ax, figure
        else:
            return xf, ax
    else:
        return xf


################################################################################<|MERGE_RESOLUTION|>--- conflicted
+++ resolved
@@ -53,13 +53,8 @@
         else:
             raise ValueError('Shape of j {} not valid.'.format(j.shape))
 
-<<<<<<< HEAD
-        if self.multicomponent:
+        if self.many_currents:
             log.write_log('Using multicomponent code.')
-=======
-        if self.many_currents:
-            print('Using multicomponent code.')
->>>>>>> ef417722
             MDSample.__init__(self, traj=j[0], DT_FS=DT_FS)
             # initialize other MDSample objects needed to make the work
             self.otherMD = []
@@ -403,7 +398,6 @@
     if FILTER_W is None:
         FILTER_W = TSKIP
     trajf = md.tools.filter_and_sample(x.traj, FILTER_W, TSKIP, 'rectangular')
-<<<<<<< HEAD
 
     #TODO: document the units of frequency used everywere in the library and use a consistent scheme.
 
@@ -413,15 +407,8 @@
     #    PSD_FILTER_W = x.FILTER_WINDOW_WIDTH * TSKIP
 
     # define new HeatCurrent
-    if not x.multicomponent:
+    if not x.many_currents:
         xf = HeatCurrent(trajf, x.units, x.DT_FS * TSKIP, x.TEMPERATURE, x.VOLUME, PSD_FILTER_W, freq_units)
-=======
-    if not x.many_currents:
-        if x.FILTER_WINDOW_WIDTH is not None:
-            xf = HeatCurrent(trajf, x.units, x.DT_FS * TSKIP, x.TEMPERATURE, x.VOLUME, x.FILTER_WINDOW_WIDTH * TSKIP)
-        else:
-            xf = HeatCurrent(trajf, x.units, x.DT_FS * TSKIP, x.TEMPERATURE, x.VOLUME)
->>>>>>> ef417722
     else:
         if x.otherMD is None:
             raise RuntimeError('x.otherMD cannot be none (wrong/missing initialization?)')
